--- conflicted
+++ resolved
@@ -398,81 +398,7 @@
             .reintroduce_transactions(transactions);
     }
 
-<<<<<<< HEAD
     fn receipts_recipient_filter(
-=======
-    pub fn process_chunk_part_request(
-        &mut self,
-        request: ChunkPartRequestMsg,
-        peer_id: PeerId,
-    ) -> Result<(), Error> {
-        let mut served = false;
-        if let Some(chunk) = self.encoded_chunks.get(&request.chunk_hash) {
-            if request.part_id as usize >= chunk.content.parts.len() {
-                return Err(Error::InvalidChunkPartId);
-            }
-
-            if chunk.content.parts[request.part_id as usize].is_some() {
-                served = true;
-                self.network_adapter.send(NetworkRequests::ChunkPart {
-                    peer_id: peer_id.clone(),
-                    part: chunk.create_chunk_part_msg(
-                        request.part_id,
-                        // Part should never exist in the chunk content if the merkle path for it is
-                        //    not in merkle_paths, so `unwrap` here
-                        self.merkle_paths
-                            .get(&(request.chunk_hash.clone(), request.part_id))
-                            .unwrap()
-                            .clone(),
-                    ),
-                });
-            }
-        }
-        if !served {
-            debug!(
-                "part request for {}:{}, I'm {:?}, served: {}",
-                request.chunk_hash.0, request.part_id, self.me, served
-            ); // RDX
-        }
-        if !served
-        // TODO: uncomment and fix the get_part_owner
-        /*&& Some(self.runtime_adapter.get_part_owner(request.height, request.part_id)?)
-        == self.me*/
-        {
-            while self.requests_fifo.len() + 1 > MAX_CHUNK_REQUESTS_TO_KEEP_PER_SHARD {
-                let (r_shard_id, r_hash, r_peer, r_part_id) =
-                    self.requests_fifo.pop_front().unwrap();
-                self.requests.entry((r_shard_id, r_hash.clone(), r_part_id)).and_modify(|v| {
-                    let _ = v.remove(&r_peer);
-                });
-                if self
-                    .requests
-                    .get(&(r_shard_id, r_hash.clone(), r_part_id))
-                    .map_or_else(|| false, |x| x.is_empty())
-                {
-                    self.requests.remove(&(r_shard_id, r_hash, r_part_id));
-                }
-            }
-            if self
-                .requests
-                .entry((request.shard_id, request.chunk_hash.clone(), request.part_id))
-                .or_insert_with(HashSet::default)
-                .insert(peer_id.clone())
-            {
-                self.requests_fifo.push_back((
-                    request.shard_id,
-                    request.chunk_hash,
-                    peer_id,
-                    request.part_id,
-                ));
-            }
-        }
-
-        Ok(())
-    }
-
-    pub fn receipts_recipient_filter(
->>>>>>> c4085ea1
         &self,
         from_shard_id: ShardId,
         tracking_shards: &HashSet<ShardId>,
@@ -710,14 +636,8 @@
         let have_all_parts = self.has_all_parts(&prev_block_hash, entry)?;
         let have_all_receipts = self.has_all_receipts(&prev_block_hash, entry)?;
 
-<<<<<<< HEAD
         let can_reconstruct =
             entry.parts.len() >= self.runtime_adapter.num_data_parts(&prev_block_hash);
-=======
-        // Fills in all the rest of the parts if there is enough parts,
-        // so if it's complete, have_all_one_parts will be true after this.
-        self.persist_chunk_if_complete(&one_part.chunk_hash, &prev_block_hash, chain_store)?;
->>>>>>> c4085ea1
 
         if have_all_parts {
             self.block_hash_to_chunk_headers
@@ -837,14 +757,8 @@
 
     pub fn process_encoded_chunk(
         &mut self,
-<<<<<<< HEAD
-        chunk: &EncodedShardChunk,
+        chunk: EncodedShardChunk,
         _chain_store: &mut ChainStore,
-=======
-        chunk: EncodedShardChunk,
-        merkle_paths: Vec<MerklePath>,
-        chain_store: &mut ChainStore,
->>>>>>> c4085ea1
     ) -> Result<Option<CryptoHash>, Error> {
         let chunk_hash = chunk.header.chunk_hash();
 
@@ -864,23 +778,12 @@
             return Ok(Some(chunk.header.inner.prev_block_hash));
         } else {
             // Can't decode chunk or has invalid proofs, ignore it
-<<<<<<< HEAD
-            error!(target: "chunks", "Reconstructed but failed to decoded chunk {}", chunk_hash.0);
-            // TODO: mark chunk invalid.
-            self.encoded_chunks.remove(&chunk_hash);
-            self.requested_partial_encoded_chunks.remove(&chunk_hash);
-            return Ok(None);
-=======
             error!(target: "chunks", "Reconstructed, but failed to decoded chunk {}, I'm {:?}", chunk_hash.0, self.me);
-            for i in 0..self.runtime_adapter.num_total_parts(&chunk.header.inner.prev_block_hash) {
-                self.merkle_paths.remove(&(chunk_hash.clone(), i as u64));
-            }
             store_update.save_invalid_chunk(chunk);
             store_update.commit()?;
             self.encoded_chunks.remove(&chunk_hash);
-            self.requested_chunks.remove(&chunk_hash);
+            self.requested_partial_encoded_chunks.remove(&chunk_hash);
             return Err(Error::InvalidChunk);
->>>>>>> c4085ea1
         }
     }
 
@@ -900,11 +803,8 @@
             merklize(&outgoing_receipts_hashes);
         assert_eq!(encoded_chunk.header.inner.outgoing_receipts_root, outgoing_receipts_root);
 
-<<<<<<< HEAD
         let mut block_producer_mapping = HashMap::new();
 
-=======
->>>>>>> c4085ea1
         for part_ord in 0..self.runtime_adapter.num_total_parts(&prev_block_hash) {
             let part_ord = part_ord as u64;
             let to_whom = self.runtime_adapter.get_part_owner(&prev_block_hash, part_ord).unwrap();
@@ -938,7 +838,6 @@
                 &merkle_paths,
             );
 
-<<<<<<< HEAD
             self.network_adapter.send(NetworkRequests::PartialEncodedChunkMessage {
                 account_id: to_whom.clone(),
                 partial_encoded_chunk,
@@ -972,49 +871,21 @@
                 .collect(),
         };
 
+        // Save this chunk into encoded_chunks.
+        self.encoded_chunks.insert(chunk_hash.clone(), cache_entry);
+
+        // Process encoded chunk to add to the store.
         // TODO: process encoded chunk
         /*self.process_encoded_chunk(
             &encoded_chunk,
             (0..encoded_chunk.content.parts.len())
-=======
-            // 1/2 This is a weird way to introduce the chunk to the producer's storage
-            if Some(&to_whom) == self.me.as_ref() {
-                self.process_chunk_one_part(one_part.clone(), chain_store)?;
-            } else {
-                self.network_adapter.send(NetworkRequests::ChunkOnePartMessage {
-                    account_id: to_whom.clone(),
-                    header_and_part: one_part,
-                });
-            }
-        }
-
-        // Save merkle paths.
-        for (part_id, merkle_path) in merkle_paths.iter().enumerate() {
-            let part_id = part_id as u64;
-            self.merkle_paths.insert((chunk_hash.clone(), part_id), merkle_path.clone());
-        }
-
-        // Save this chunk into encoded_chunks.
-        self.encoded_chunks.insert(chunk_hash.clone(), encoded_chunk.clone());
-
-        // Process encoded chunk to add to the store.
-        let num_parts = encoded_chunk.content.parts.len();
-        self.process_encoded_chunk(
-            encoded_chunk,
-            (0..num_parts)
->>>>>>> c4085ea1
                 .map(|part_id| {
                     self.merkle_paths.get(&(chunk_hash.clone(), part_id as u64)).unwrap().clone()
                 })
                 .collect(),
             chain_store,
-<<<<<<< HEAD
-        )
-        .expect("Failed to process just created chunk");*/
-=======
-        )?;
+        )?;*/
 
         Ok(())
->>>>>>> c4085ea1
     }
 }