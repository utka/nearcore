--- conflicted
+++ resolved
@@ -699,11 +699,7 @@
     for header in headers {
         if header.inner.prev_hash == CryptoHash::default() {
             // Genesis block.
-<<<<<<< HEAD
-            println!("{: >3} {}", header.inner.height, format_hash(header.hash()));
-=======
-            debug!("{: >3} {}", header.height, format_hash(header.hash()));
->>>>>>> 50ff635e
+            debug!("{: >3} {}", header.inner.height, format_hash(header.hash()));
         } else {
             let parent_header =
                 chain_store.get_block_header(&header.inner.prev_hash).unwrap().clone();
@@ -711,13 +707,8 @@
             let epoch_id =
                 runtime_adapter.get_epoch_id_from_prev_block(&header.inner.prev_hash).unwrap();
             let block_producer =
-<<<<<<< HEAD
                 runtime_adapter.get_block_producer(&epoch_id, header.inner.height).unwrap();
-            println!(
-=======
-                runtime_adapter.get_block_producer(&epoch_id, header.height).unwrap();
             debug!(
->>>>>>> 50ff635e
                 "{: >3} {} | {: >10} | parent: {: >3} {} | {}",
                 header.inner.height,
                 format_hash(header.hash()),
