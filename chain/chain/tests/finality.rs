use std::collections::{HashMap, HashSet};

use rand::seq::SliceRandom;
use rand::Rng;

use near_chain::test_utils::setup;
use near_chain::{ChainStore, ChainStoreAccess, ChainStoreUpdate};
use near_chain::{FinalityGadget, FinalityGadgetQuorums};
use near_crypto::{KeyType, PublicKey, Signature};
use near_primitives::block::{Approval, Block};
use near_primitives::hash::CryptoHash;
use near_primitives::types::{AccountId, Balance, BlockHeight, EpochId, ValidatorStake};
use near_primitives::validator_signer::ValidatorSigner;
use near_store::test_utils::create_test_store;

fn compute_quorums_slow(
    mut prev_hash: CryptoHash,
    approvals: Vec<Approval>,
    chain_store: &mut dyn ChainStoreAccess,
    stakes: Vec<ValidatorStake>,
) -> FinalityGadgetQuorums {
    let mut all_approvals = approvals;

    let mut quorum_pre_vote = CryptoHash::default();
    let mut quorum_pre_commit = CryptoHash::default();

    let mut all_heights_and_hashes = vec![];

    let account_id_to_stake =
        stakes.iter().map(|x| (&x.account_id, x.stake)).collect::<HashMap<_, _>>();
    assert!(account_id_to_stake.len() == stakes.len());
    let threshold = account_id_to_stake.values().sum::<u128>() * 2u128 / 3u128;

    while prev_hash != CryptoHash::default() {
        let block_header = chain_store.get_block_header(&prev_hash).unwrap();

        all_heights_and_hashes.push((block_header.hash().clone(), block_header.inner_lite.height));

        prev_hash = block_header.prev_hash.clone();
        all_approvals.extend(block_header.inner_rest.approvals.clone());
    }

    let all_approvals = all_approvals
        .into_iter()
        .map(|approval| {
            let reference_height = chain_store
                .get_block_header(&approval.reference_hash.unwrap())
                .unwrap()
                .inner_lite
                .height;
            let parent_height =
                chain_store.get_block_header(&approval.parent_hash).unwrap().inner_lite.height;

            assert!(reference_height <= parent_height);

            (approval.account_id, reference_height, parent_height)
        })
        .collect::<Vec<_>>();

    for (hash, height) in all_heights_and_hashes.iter().rev() {
        let mut surrounding = HashSet::new();
        let mut surrounding_stake = 0 as Balance;
        for approval in all_approvals.iter() {
            if approval.1 <= *height && approval.2 >= *height {
                if !surrounding.contains(&approval.0) {
                    surrounding_stake += *account_id_to_stake.get(&approval.0).unwrap();
                    surrounding.insert(approval.0.clone());
                }
            }
        }

        if surrounding_stake > threshold {
            quorum_pre_vote = hash.clone();
        }

        for (_, other_height) in all_heights_and_hashes.iter().rev() {
            if other_height > height {
                let mut surrounding_both = HashSet::new();
                let mut surrounding_left = HashSet::new();
                let mut surrounding_both_stake = 0 as Balance;
                let mut surrounding_left_stake = 0 as Balance;
                for approval in all_approvals.iter() {
                    if approval.1 <= *height
                        && approval.2 >= *height
                        && approval.1 <= *other_height
                        && approval.2 >= *other_height
                        && !surrounding_both.contains(&approval.0)
                    {
                        surrounding_both_stake += *account_id_to_stake.get(&approval.0).unwrap();
                        surrounding_both.insert(approval.0.clone());
                    }
                    if approval.1 <= *height
                        && approval.2 >= *height
                        && approval.2 < *other_height
                        && !surrounding_left.contains(&approval.0)
                    {
                        surrounding_left_stake += *account_id_to_stake.get(&approval.0).unwrap();
                        surrounding_left.insert(approval.0.clone());
                    }
                }

                if surrounding_both_stake > threshold && surrounding_left_stake > threshold {
                    quorum_pre_commit = hash.clone();
                }
            }
        }
    }

    FinalityGadgetQuorums {
        last_quorum_pre_vote: quorum_pre_vote,
        last_quorum_pre_commit: quorum_pre_commit,
    }
}

fn create_block(
    prev: &Block,
    height: BlockHeight,
    chain_store: &mut ChainStore,
    signer: &dyn ValidatorSigner,
    approvals: Vec<Approval>,
    stakes: Vec<ValidatorStake>,
) -> Block {
    let mut block = Block::empty(prev, signer);
    block.header.inner_rest.approvals = approvals.clone();
    block.header.inner_lite.height = height;

    let slow_quorums =
        compute_quorums_slow(prev.hash(), approvals.clone(), chain_store, stakes.clone()).clone();
    let fast_quorums = FinalityGadget::compute_quorums(
        prev.hash(),
        EpochId(CryptoHash::default()),
        height,
        approvals.clone(),
        chain_store,
        &stakes.clone(),
    )
    .unwrap()
    .clone();

    block.header.inner_rest.last_quorum_pre_vote = fast_quorums.last_quorum_pre_vote;
    block.header.inner_rest.last_quorum_pre_commit = fast_quorums.last_quorum_pre_commit;

    block.header.inner_rest.score = if fast_quorums.last_quorum_pre_vote == CryptoHash::default() {
        0.into()
    } else {
        chain_store
            .get_block_header(&fast_quorums.last_quorum_pre_vote)
            .unwrap()
            .inner_lite
            .height
            .into()
    };

    block.header.init();

    assert_eq!(slow_quorums, fast_quorums);

    let mut chain_store_update = ChainStoreUpdate::new(chain_store);
    chain_store_update.save_block_header(block.header.clone());
    chain_store_update.commit().unwrap();
    block
}

fn apr(account_id: AccountId, reference_hash: CryptoHash, parent_hash: CryptoHash) -> Approval {
    Approval {
        account_id,
        reference_hash: Some(reference_hash),
        is_endorsement: true,
        target_height: 0,
        parent_hash,
        signature: Signature::default(),
        honeypot_shard_id: None,
    }
}

fn gen_stakes(n: usize) -> Vec<ValidatorStake> {
    (0..n)
        .map(|x| {
            ValidatorStake::new(format!("test{}", x + 1), PublicKey::empty(KeyType::ED25519), 1)
        })
        .collect()
}

#[test]
fn test_finality_genesis() {
    let store = create_test_store();
    let mut chain_store = ChainStore::new(store);

    let stakes = gen_stakes(10);

    let expected_quorums = FinalityGadgetQuorums {
        last_quorum_pre_vote: CryptoHash::default(),
        last_quorum_pre_commit: CryptoHash::default(),
    };
    let slow_quorums =
        compute_quorums_slow(CryptoHash::default(), vec![], &mut chain_store, stakes.clone())
            .clone();
    let fast_quorums =
        compute_quorums_slow(CryptoHash::default(), vec![], &mut chain_store, stakes.clone())
            .clone();

    assert_eq!(expected_quorums, slow_quorums);
    assert_eq!(expected_quorums, fast_quorums);
}

#[test]
fn test_finality_genesis2() {
    let (mut chain, _, signer) = setup();
    let stakes = gen_stakes(4);

    let genesis_block = chain.get_block(&chain.genesis().hash()).unwrap().clone();

    let block1 = create_block(
        &genesis_block,
        1,
        chain.mut_store(),
        &*signer,
        vec![
            apr("test1".to_string(), genesis_block.hash(), genesis_block.hash()),
            apr("test2".to_string(), genesis_block.hash(), genesis_block.hash()),
            apr("test3".to_string(), genesis_block.hash(), genesis_block.hash()),
        ],
        stakes.clone(),
    );

    let expected_quorums = FinalityGadgetQuorums {
        last_quorum_pre_vote: genesis_block.hash(),
        last_quorum_pre_commit: CryptoHash::default(),
    };

    let slow_quorums =
        compute_quorums_slow(block1.hash(), vec![], chain.mut_store(), stakes.clone()).clone();
    let fast_quorums = FinalityGadget::compute_quorums(
        block1.hash(),
        EpochId(CryptoHash::default()),
        2,
        vec![],
        chain.mut_store(),
        &stakes.clone(),
    )
    .unwrap()
    .clone();

    assert_eq!(expected_quorums, slow_quorums);
    assert_eq!(expected_quorums, fast_quorums);
}

#[test]
fn test_finality_basic() {
    let (mut chain, _, signer) = setup();
    let stakes = gen_stakes(4);

    let genesis_block = chain.get_block(&chain.genesis().hash()).unwrap().clone();

    let block1 =
        create_block(&genesis_block, 1, chain.mut_store(), &*signer, vec![], stakes.clone());
    let block2 = create_block(
        &block1,
        2,
        chain.mut_store(),
        &*signer,
        vec![
            apr("test1".to_string(), block1.hash(), block1.hash()),
            apr("test2".to_string(), block1.hash(), block1.hash()),
            apr("test3".to_string(), block1.hash(), block1.hash()),
        ],
        stakes.clone(),
    );
    let block3 = create_block(
        &block2,
        3,
        chain.mut_store(),
        &*signer,
        vec![
            apr("test1".to_string(), block1.hash(), block2.hash()),
            apr("test2".to_string(), block1.hash(), block2.hash()),
            apr("test3".to_string(), block1.hash(), block2.hash()),
        ],
        stakes.clone(),
    );

    let expected_quorums = FinalityGadgetQuorums {
        last_quorum_pre_vote: block2.hash(),
        last_quorum_pre_commit: block1.hash(),
    };

    let slow_quorums =
        compute_quorums_slow(block3.hash(), vec![], chain.mut_store(), stakes.clone()).clone();
    let fast_quorums = FinalityGadget::compute_quorums(
        block3.hash(),
        EpochId(CryptoHash::default()),
        4,
        vec![],
        chain.mut_store(),
        &stakes.clone(),
    )
    .unwrap()
    .clone();

    assert_eq!(expected_quorums, slow_quorums);
    assert_eq!(expected_quorums, fast_quorums);
}

#[test]
fn test_finality_weight() {
    let (mut chain, _, signer) = setup();
    let mut stakes = gen_stakes(4);
    stakes[0].stake = 8;

    let genesis_block = chain.get_block(&chain.genesis().hash()).unwrap().clone();

    let block1 =
        create_block(&genesis_block, 1, chain.mut_store(), &*signer, vec![], stakes.clone());
    let block2 = create_block(
        &block1,
        2,
        chain.mut_store(),
        &*signer,
        vec![apr("test1".to_string(), block1.hash(), block1.hash())],
        stakes.clone(),
    );
    let block3 = create_block(
        &block2,
        3,
        chain.mut_store(),
        &*signer,
        vec![apr("test1".to_string(), block1.hash(), block2.hash())],
        stakes.clone(),
    );

    let expected_quorums = FinalityGadgetQuorums {
        last_quorum_pre_vote: block2.hash(),
        last_quorum_pre_commit: block1.hash(),
    };

    let slow_quorums =
        compute_quorums_slow(block3.hash(), vec![], chain.mut_store(), stakes.clone()).clone();
    let fast_quorums = FinalityGadget::compute_quorums(
        block3.hash(),
        EpochId(CryptoHash::default()),
        4,
        vec![],
        chain.mut_store(),
        &stakes.clone(),
    )
    .unwrap()
    .clone();

    assert_eq!(expected_quorums, slow_quorums);
    assert_eq!(expected_quorums, fast_quorums);
}

#[test]
fn test_finality_fewer_approvals_per_block() {
    let (mut chain, _, signer) = setup();
    let stakes = gen_stakes(4);

    let genesis_block = chain.get_block(&chain.genesis().hash()).unwrap().clone();

    let block1 =
        create_block(&genesis_block, 1, chain.mut_store(), &*signer, vec![], stakes.clone());
    let block2 = create_block(
        &block1,
        2,
        chain.mut_store(),
        &*signer,
        vec![
            apr("test1".to_string(), block1.hash(), block1.hash()),
            apr("test2".to_string(), block1.hash(), block1.hash()),
        ],
        stakes.clone(),
    );
    let block3 = create_block(
        &block2,
        3,
        chain.mut_store(),
        &*signer,
        vec![
            apr("test1".to_string(), block1.hash(), block2.hash()),
            apr("test3".to_string(), block1.hash(), block2.hash()),
        ],
        stakes.clone(),
    );
    let block4 = create_block(
        &block3,
        4,
        chain.mut_store(),
        &*signer,
        vec![
            apr("test1".to_string(), block1.hash(), block3.hash()),
            apr("test2".to_string(), block1.hash(), block3.hash()),
        ],
        stakes.clone(),
    );
    let block5 = create_block(
        &block4,
        5,
        chain.mut_store(),
        &*signer,
        vec![
            apr("test1".to_string(), block1.hash(), block4.hash()),
            apr("test3".to_string(), block1.hash(), block4.hash()),
        ],
        stakes.clone(),
    );

    let expected_quorums = FinalityGadgetQuorums {
        last_quorum_pre_vote: block3.hash(),
        last_quorum_pre_commit: block1.hash(),
    };

    let slow_quorums =
        compute_quorums_slow(block5.hash(), vec![], chain.mut_store(), stakes.clone()).clone();
    let fast_quorums = FinalityGadget::compute_quorums(
        block5.hash(),
        EpochId(CryptoHash::default()),
        6,
        vec![],
        chain.mut_store(),
        &stakes.clone(),
    )
    .unwrap()
    .clone();

    assert_eq!(expected_quorums, slow_quorums);
    assert_eq!(expected_quorums, fast_quorums);
}

#[test]
fn test_finality_quorum_precommit_cases() {
    for target in 0..=1 {
        let (mut chain, _, signer) = setup();
        let stakes = gen_stakes(4);

        let genesis_block = chain.get_block(&chain.genesis().hash()).unwrap().clone();

        let block1 =
            create_block(&genesis_block, 1, chain.mut_store(), &*signer, vec![], stakes.clone());
        let block2 = create_block(&block1, 2, chain.mut_store(), &*signer, vec![], stakes.clone());

        let block3 = create_block(
            &block2,
            3,
            chain.mut_store(),
            &*signer,
            vec![
                apr("test1".to_string(), block1.hash(), block2.hash()),
                apr("test2".to_string(), block1.hash(), block2.hash()),
                apr("test3".to_string(), block1.hash(), block2.hash()),
            ],
            stakes.clone(),
        );

        let target_hash = if target == 0 { block1.hash() } else { block3.hash() };

        let block4 = create_block(
            &block3,
            4,
            chain.mut_store(),
            &*signer,
            vec![
                apr("test1".to_string(), target_hash, block3.hash()),
                apr("test2".to_string(), target_hash, block3.hash()),
                apr("test3".to_string(), target_hash, block3.hash()),
            ],
            stakes.clone(),
        );

        let expected_quorums = FinalityGadgetQuorums {
            last_quorum_pre_vote: block3.hash(),
            last_quorum_pre_commit: if target == 0 { block2.hash() } else { CryptoHash::default() },
        };

        let slow_quorums =
            compute_quorums_slow(block4.hash(), vec![], chain.mut_store(), stakes.clone()).clone();
        let fast_quorums = FinalityGadget::compute_quorums(
            block4.hash(),
            EpochId(CryptoHash::default()),
            5,
            vec![],
            chain.mut_store(),
            &stakes.clone(),
        )
        .unwrap()
        .clone();

        assert_eq!(expected_quorums, slow_quorums);
        assert_eq!(expected_quorums, fast_quorums);
    }
}

#[test]
fn test_my_approvals() {
    let (mut chain, _, signer) = setup();
    let stakes = gen_stakes(4);

    let genesis_block = chain.get_block(&chain.genesis().hash()).unwrap().clone();

    let block1 =
        create_block(&genesis_block, 1, chain.mut_store(), &*signer, vec![], stakes.clone());
    let block2 = create_block(&block1, 2, chain.mut_store(), &*signer, vec![], stakes.clone());
    let block3 = create_block(&block2, 3, chain.mut_store(), &*signer, vec![], stakes.clone());
    let block4 = create_block(&block3, 4, chain.mut_store(), &*signer, vec![], stakes.clone());
    let block5 = create_block(&block1, 5, chain.mut_store(), &*signer, vec![], stakes.clone());
    let block6 = create_block(&block4, 6, chain.mut_store(), &*signer, vec![], stakes.clone());
    let block7 = create_block(&block6, 7, chain.mut_store(), &*signer, vec![], stakes.clone());
    let block8 = create_block(&block6, 8, chain.mut_store(), &*signer, vec![], stakes.clone());
    let block9 = create_block(&block7, 9, chain.mut_store(), &*signer, vec![], stakes.clone());

    // Intentionally skipping block8 in both expeted and in the loop below, block8 is processed
    //     separately at the end
    let expected_reference_hashes = vec![
        block1.hash(), // for block1
        block1.hash(), // ...
        block1.hash(),
        block1.hash(),
        block5.hash(),
        block6.hash(), // ...
        block6.hash(), // for block7
        block6.hash(), // for block9
    ];

    for (i, (block, expected_reference)) in
        vec![block1, block2, block3, block4, block5, block6, block7, block9]
            .into_iter()
            .zip(expected_reference_hashes)
            .enumerate()
    {
        println!("Block {}", i);

        let reference_hash =
            FinalityGadget::get_my_approval_reference_hash(block.hash(), chain.mut_store())
                .unwrap();
        assert_eq!(reference_hash, expected_reference);
<<<<<<< HEAD
        let approval = Approval::new(
            block.hash(),
            Some(reference_hash),
            0,
            true,
            &*signer,
            account_id.clone(),
            None,
        );
=======
        let approval = Approval::new(block.hash(), Some(reference_hash), 0, true, &*signer);
>>>>>>> 9dd441cc
        let mut chain_store_update = ChainStoreUpdate::new(chain.mut_store());
        FinalityGadget::process_approval(
            &Some(signer.validator_id().clone()),
            &approval,
            &mut chain_store_update,
        )
        .unwrap();
        chain_store_update.commit().unwrap();
    }

    let reference_hash =
        FinalityGadget::get_my_approval_reference_hash(block8.hash(), chain.mut_store());
    assert!(reference_hash.is_none());
}

#[test]
fn test_fuzzy_finality() {
    let num_complexities = 20;
    let num_iters = 10;

    let block_producers =
        vec!["test1".to_string(), "test2".to_string(), "test3".to_string(), "test4".to_string()];
    let stakes = gen_stakes(block_producers.len());

    for complexity in 1..=num_complexities {
        for iter in 0..num_iters {
            println!("Starting iteration {} at complexity {}", iter, complexity);
            let (mut chain, _, signer) = setup();

            let genesis_block = chain.get_block(&chain.genesis().hash()).unwrap().clone();

            let mut last_approvals: HashMap<CryptoHash, HashMap<AccountId, Approval>> =
                HashMap::new();

            let mut all_blocks = vec![genesis_block.clone()];
            for _i in 0..complexity {
                let prev_block = all_blocks.choose(&mut rand::thread_rng()).unwrap();
                let mut last_approvals_entry =
                    last_approvals.get(&prev_block.hash()).unwrap_or(&HashMap::new()).clone();
                let mut approvals = vec![];
                for block_producer in block_producers.iter() {
                    if rand::thread_rng().gen::<bool>() {
                        continue;
                    }
                    let prev_reference =
                        if let Some(prev_approval) = last_approvals_entry.get(block_producer) {
                            prev_approval.reference_hash.unwrap()
                        } else {
                            genesis_block.hash().clone()
                        };

                    let mut possible_references = vec![prev_reference];
                    {
                        let mut prev_block_hash = prev_block.hash();
                        for _j in 0..10 {
                            if prev_block_hash == prev_reference {
                                break;
                            }
                            possible_references.push(prev_block_hash);
                            prev_block_hash = chain
                                .mut_store()
                                .get_block_header(&prev_block_hash)
                                .unwrap()
                                .prev_hash;
                        }
                    }

                    let reference_block =
                        possible_references.choose(&mut rand::thread_rng()).unwrap();
                    let approval =
                        apr(block_producer.clone(), reference_block.clone(), prev_block.hash());
                    approvals.push(approval.clone());
                    last_approvals_entry.insert(block_producer.clone(), approval);
                }

                let new_block = create_block(
                    &prev_block,
                    prev_block.header.inner_lite.height + 1,
                    chain.mut_store(),
                    &*signer,
                    approvals,
                    stakes.clone(),
                );

                last_approvals.insert(new_block.hash().clone(), last_approvals_entry);

                all_blocks.push(new_block);
            }
        }
    }
}<|MERGE_RESOLUTION|>--- conflicted
+++ resolved
@@ -532,19 +532,7 @@
             FinalityGadget::get_my_approval_reference_hash(block.hash(), chain.mut_store())
                 .unwrap();
         assert_eq!(reference_hash, expected_reference);
-<<<<<<< HEAD
-        let approval = Approval::new(
-            block.hash(),
-            Some(reference_hash),
-            0,
-            true,
-            &*signer,
-            account_id.clone(),
-            None,
-        );
-=======
-        let approval = Approval::new(block.hash(), Some(reference_hash), 0, true, &*signer);
->>>>>>> 9dd441cc
+        let approval = Approval::new(block.hash(), Some(reference_hash), 0, true, &*signer, None);
         let mut chain_store_update = ChainStoreUpdate::new(chain.mut_store());
         FinalityGadget::process_approval(
             &Some(signer.validator_id().clone()),
