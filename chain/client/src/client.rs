--- conflicted
+++ resolved
@@ -172,13 +172,9 @@
         next_height: BlockHeight,
         elapsed_since_last_block: Duration,
     ) -> Result<Option<Block>, Error> {
-<<<<<<< HEAD
         #[cfg(feature = "produce_time")]
         let start_time = Instant::now();
-        // Check that this height is not known yet.
-=======
         // Check that this block height is not known yet.
->>>>>>> f947eaea
         if next_height <= self.chain.mut_store().get_latest_known()?.height {
             return Ok(None);
         }
